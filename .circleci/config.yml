jobs:
  release:
    docker:
<<<<<<< HEAD
      - auth:
          password: $DOCKER_PASSWORD
          username: $DOCKER_USERNAME
        image: trussworks/circleci:29ab89fdada1f85c5d8fb685a2c71660f0c5f60c
    steps:
      - checkout
      - setup_remote_docker
      - run: goreleaser
      - run:
          command: docker login -u $DOCKER_USER -p $DOCKER_PASS
          name: Login to Docker Hub
      - run:
          command: docker run -it trussworks/health-checker:<< pipeline.git.tag >> help
          name: Test that Docker container works
      - run:
          command: docker push trussworks/health-checker:<< pipeline.git.tag >>
          name: Docker push
=======
    - auth:
        password: $DOCKER_PASSWORD
        username: $DOCKER_USERNAME
      image: trussworks/circleci:ea2483b4886b26b1006ae95e841497e61512b8c6
    steps:
    - checkout
    - setup_remote_docker
    - run: goreleaser
    - run:
        command: docker login -u $DOCKER_USER -p $DOCKER_PASS
        name: Login to Docker Hub
    - run:
        command: docker run -it trussworks/health-checker:<< pipeline.git.tag >> help
        name: Test that Docker container works
    - run:
        command: docker push trussworks/health-checker:<< pipeline.git.tag >>
        name: Docker push
  validate:
    docker:
    - auth:
        password: $DOCKER_PASSWORD
        username: $DOCKER_USERNAME
      image: trussworks/circleci:ea2483b4886b26b1006ae95e841497e61512b8c6
    steps:
    - checkout
    - restore_cache:
        keys:
        - pre-commit-dot-cache-{{ checksum ".pre-commit-config.yaml" }}
    - run:
        command: pre-commit run --all-files
        name: Run pre-commit tests
    - save_cache:
        key: pre-commit-dot-cache-{{ checksum ".pre-commit-config.yaml" }}
        paths:
        - ~/.cache/pre-commit
>>>>>>> 0069f174
references:
  circleci: trussworks/circleci:ea2483b4886b26b1006ae95e841497e61512b8c6
version: 2.1
workflows:
  release:
    jobs:
      - release:
          filters:
            branches:
              ignore: /^.*/
            tags:
              only: /^v[0-9]+(\.[0-9]+)*(-.*)*/
  version: 2.1<|MERGE_RESOLUTION|>--- conflicted
+++ resolved
@@ -1,61 +1,23 @@
 jobs:
   release:
     docker:
-<<<<<<< HEAD
       - auth:
           password: $DOCKER_PASSWORD
           username: $DOCKER_USERNAME
-        image: trussworks/circleci:29ab89fdada1f85c5d8fb685a2c71660f0c5f60c
-    steps:
-      - checkout
-      - setup_remote_docker
-      - run: goreleaser
-      - run:
-          command: docker login -u $DOCKER_USER -p $DOCKER_PASS
-          name: Login to Docker Hub
-      - run:
-          command: docker run -it trussworks/health-checker:<< pipeline.git.tag >> help
-          name: Test that Docker container works
-      - run:
-          command: docker push trussworks/health-checker:<< pipeline.git.tag >>
-          name: Docker push
-=======
-    - auth:
-        password: $DOCKER_PASSWORD
-        username: $DOCKER_USERNAME
-      image: trussworks/circleci:ea2483b4886b26b1006ae95e841497e61512b8c6
-    steps:
-    - checkout
-    - setup_remote_docker
-    - run: goreleaser
-    - run:
-        command: docker login -u $DOCKER_USER -p $DOCKER_PASS
-        name: Login to Docker Hub
-    - run:
-        command: docker run -it trussworks/health-checker:<< pipeline.git.tag >> help
-        name: Test that Docker container works
-    - run:
-        command: docker push trussworks/health-checker:<< pipeline.git.tag >>
-        name: Docker push
-  validate:
-    docker:
-    - auth:
-        password: $DOCKER_PASSWORD
-        username: $DOCKER_USERNAME
-      image: trussworks/circleci:ea2483b4886b26b1006ae95e841497e61512b8c6
-    steps:
-    - checkout
-    - restore_cache:
-        keys:
-        - pre-commit-dot-cache-{{ checksum ".pre-commit-config.yaml" }}
-    - run:
-        command: pre-commit run --all-files
-        name: Run pre-commit tests
-    - save_cache:
-        key: pre-commit-dot-cache-{{ checksum ".pre-commit-config.yaml" }}
-        paths:
-        - ~/.cache/pre-commit
->>>>>>> 0069f174
+        image: *circleci
+      steps:
+        - checkout
+        - setup_remote_docker
+        - run: goreleaser
+        - run:
+            command: docker login -u $DOCKER_USER -p $DOCKER_PASS
+            name: Login to Docker Hub
+        - run:
+            command: docker run -it trussworks/health-checker:<< pipeline.git.tag >> help
+            name: Test that Docker container works
+        - run:
+            command: docker push trussworks/health-checker:<< pipeline.git.tag >>
+            name: Docker push
 references:
   circleci: trussworks/circleci:ea2483b4886b26b1006ae95e841497e61512b8c6
 version: 2.1
